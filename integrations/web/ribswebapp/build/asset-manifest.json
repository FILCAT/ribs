--- conflicted
+++ resolved
@@ -1,16 +1,5 @@
 {
   "files": {
-<<<<<<< HEAD
-    "main.css": "/static/css/main.c6a6ac40.css",
-    "main.js": "/static/js/main.447e302f.js",
-    "index.html": "/index.html",
-    "main.c6a6ac40.css.map": "/static/css/main.c6a6ac40.css.map",
-    "main.447e302f.js.map": "/static/js/main.447e302f.js.map"
-  },
-  "entrypoints": [
-    "static/css/main.c6a6ac40.css",
-    "static/js/main.447e302f.js"
-=======
     "main.css": "/static/css/main.258eb17a.css",
     "main.js": "/static/js/main.6762c191.js",
     "index.html": "/index.html",
@@ -20,6 +9,5 @@
   "entrypoints": [
     "static/css/main.258eb17a.css",
     "static/js/main.6762c191.js"
->>>>>>> f86f960c
   ]
 }