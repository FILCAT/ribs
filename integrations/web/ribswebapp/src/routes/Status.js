--- conflicted
+++ resolved
@@ -1023,11 +1023,8 @@
             const reachableProviders = await RibsRPC.call("ReachableProviders");
             const dealSummary = await RibsRPC.call("DealSummary");
             const retrStats = await RibsRPC.call("RetrStats");
-<<<<<<< HEAD
-=======
             const retrCheckerStats = await RibsRPC.call("RetrChecker")
             const workerStats = await RibsRPC.call("WorkerStats")
->>>>>>> f86f960c
 
             setGroups(groups);
             setCrawlState(crawlState);
